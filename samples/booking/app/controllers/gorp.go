package controllers

import (
	"code.google.com/p/go.crypto/bcrypt"
	"database/sql"
	"github.com/coopernurse/gorp"
	_ "github.com/mattn/go-sqlite3"
	r "github.com/robfig/revel"
	"github.com/robfig/revel/modules/db/app"
	"github.com/robfig/revel/samples/booking/app/models"
)

var (
	Dbm *gorp.DbMap
)

<<<<<<< HEAD
func Init() {
	db.Init()
	dbm = &gorp.DbMap{Db: db.Db, Dialect: gorp.SqliteDialect{}}
=======
type GorpPlugin struct {
	r.EmptyPlugin
}

func (p GorpPlugin) OnAppStart() {
	db.DbPlugin{}.OnAppStart()
	Dbm = &gorp.DbMap{Db: db.Db, Dialect: gorp.SqliteDialect{}}
>>>>>>> be8379d8

	setColumnSizes := func(t *gorp.TableMap, colSizes map[string]int) {
		for col, size := range colSizes {
			t.ColMap(col).MaxSize = size
		}
	}

	t := Dbm.AddTable(models.User{}).SetKeys(true, "UserId")
	t.ColMap("Password").Transient = true
	setColumnSizes(t, map[string]int{
		"Username": 20,
		"Name":     100,
	})

	t = Dbm.AddTable(models.Hotel{}).SetKeys(true, "HotelId")
	setColumnSizes(t, map[string]int{
		"Name":    50,
		"Address": 100,
		"City":    40,
		"State":   6,
		"Zip":     6,
		"Country": 40,
	})

	t = Dbm.AddTable(models.Booking{}).SetKeys(true, "BookingId")
	t.ColMap("User").Transient = true
	t.ColMap("Hotel").Transient = true
	t.ColMap("CheckInDate").Transient = true
	t.ColMap("CheckOutDate").Transient = true
	setColumnSizes(t, map[string]int{
		"CardNumber": 16,
		"NameOnCard": 50,
	})

	Dbm.TraceOn("[gorp]", r.INFO)
	Dbm.CreateTables()

	bcryptPassword, _ := bcrypt.GenerateFromPassword(
		[]byte("demo"), bcrypt.DefaultCost)
	demoUser := &models.User{0, "Demo User", "demo", "demo", bcryptPassword}
	if err := Dbm.Insert(demoUser); err != nil {
		panic(err)
	}

	hotels := []*models.Hotel{
		&models.Hotel{0, "Marriott Courtyard", "Tower Pl, Buckhead", "Atlanta", "GA", "30305", "USA", 120},
		&models.Hotel{0, "W Hotel", "Union Square, Manhattan", "New York", "NY", "10011", "USA", 450},
		&models.Hotel{0, "Hotel Rouge", "1315 16th St NW", "Washington", "DC", "20036", "USA", 250},
	}
	for _, hotel := range hotels {
		if err := Dbm.Insert(hotel); err != nil {
			panic(err)
		}
	}
}

type GorpController struct {
	*r.Controller
	Txn *gorp.Transaction
}

func (c *GorpController) Begin() r.Result {
	txn, err := Dbm.Begin()
	if err != nil {
		panic(err)
	}
	c.Txn = txn
	return nil
}

func (c *GorpController) Commit() r.Result {
	if c.Txn == nil {
		return nil
	}
	if err := c.Txn.Commit(); err != nil && err != sql.ErrTxDone {
		panic(err)
	}
	c.Txn = nil
	return nil
}

func (c *GorpController) Rollback() r.Result {
	if c.Txn == nil {
		return nil
	}
	if err := c.Txn.Rollback(); err != nil && err != sql.ErrTxDone {
		panic(err)
	}
	c.Txn = nil
	return nil
}<|MERGE_RESOLUTION|>--- conflicted
+++ resolved
@@ -14,19 +14,9 @@
 	Dbm *gorp.DbMap
 )
 
-<<<<<<< HEAD
 func Init() {
 	db.Init()
-	dbm = &gorp.DbMap{Db: db.Db, Dialect: gorp.SqliteDialect{}}
-=======
-type GorpPlugin struct {
-	r.EmptyPlugin
-}
-
-func (p GorpPlugin) OnAppStart() {
-	db.DbPlugin{}.OnAppStart()
 	Dbm = &gorp.DbMap{Db: db.Db, Dialect: gorp.SqliteDialect{}}
->>>>>>> be8379d8
 
 	setColumnSizes := func(t *gorp.TableMap, colSizes map[string]int) {
 		for col, size := range colSizes {
