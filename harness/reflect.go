package harness

// This file handles the app code introspection.
// It catalogs the controllers, their methods, and their arguments.

import (
	"go/ast"
	"go/build"
	"go/parser"
	"go/scanner"
	"go/token"
	"log"
	"os"
	"path/filepath"
	"strings"

	"github.com/revel/revel"
)

// SourceInfo is the top-level struct containing all extracted information
// about the app source code, used to generate main.go.
type SourceInfo struct {
	// StructSpecs lists type info for all structs found under the code paths.
	// They may be queried to determine which ones (transitively) embed certain types.
	StructSpecs []*TypeInfo
	// ValidationKeys provides a two-level lookup.  The keys are:
	// 1. The fully-qualified function name,
	//    e.g. "github.com/revel/revel/samples/chat/app/controllers.(*Application).Action"
	// 2. Within that func's file, the line number of the (overall) expression statement.
	//    e.g. the line returned from runtime.Caller()
	// The result of the lookup the name of variable being validated.
	ValidationKeys map[string]map[int]string
	// A list of import paths.
	// Revel notices files with an init() function and imports that package.
	InitImportPaths []string

	// controllerSpecs lists type info for all structs found under
	// app/controllers/... that embed (directly or indirectly) revel.Controller
	controllerSpecs []*TypeInfo
	// testSuites list the types that constitute the set of application tests.
	testSuites []*TypeInfo
}

// TypeInfo summarizes information about a struct type in the app source code.
type TypeInfo struct {
	StructName  string // e.g. "Application"
	ImportPath  string // e.g. "github.com/revel/revel/samples/chat/app/controllers"
	PackageName string // e.g. "controllers"
	MethodSpecs []*MethodSpec

	// Used internally to identify controllers that indirectly embed *revel.Controller.
	embeddedTypes []*embeddedTypeName
}

// methodCall describes a call to c.Render(..)
// It documents the argument names used, in order to propagate them to RenderArgs.
type methodCall struct {
	Path  string // e.g. "myapp/app/controllers.(*Application).Action"
	Line  int
	Names []string
}

type MethodSpec struct {
	Name        string        // Name of the method, e.g. "Index"
	Args        []*MethodArg  // Argument descriptors
	RenderCalls []*methodCall // Descriptions of Render() invocations from this Method.
}

type MethodArg struct {
	Name       string   // Name of the argument.
	TypeExpr   TypeExpr // The name of the type, e.g. "int", "*pkg.UserType"
	ImportPath string   // If the arg is of an imported type, this is the import path.
}

type embeddedTypeName struct {
	ImportPath, StructName string
}

// Maps a controller simple name (e.g. "Login") to the methods for which it is a
// receiver.
type methodMap map[string][]*MethodSpec

// Parse the app controllers directory and return a list of the controller types found.
// Returns a CompileError if the parsing fails.
func ProcessSource(roots []string) (*SourceInfo, *revel.Error) {
	var (
		srcInfo      *SourceInfo
		compileError *revel.Error
	)

	for _, root := range roots {
		rootImportPath := importPathFromPath(root)
		if rootImportPath == "" {
			revel.WARN.Println("Skipping code path", root)
			continue
		}

		// Start walking the directory tree.
		filepath.Walk(root, func(path string, info os.FileInfo, err error) error {
			if err != nil {
				log.Println("Error scanning app source:", err)
				return nil
			}

			if !info.IsDir() || info.Name() == "tmp" {
				return nil
			}

			// Get the import path of the package.
			pkgImportPath := rootImportPath
			if root != path {
				pkgImportPath = rootImportPath + "/" + filepath.ToSlash(path[len(root)+1:])
			}

			// Parse files within the path.
			var pkgs map[string]*ast.Package
			fset := token.NewFileSet()
			pkgs, err = parser.ParseDir(fset, path, func(f os.FileInfo) bool {
				return !f.IsDir() && !strings.HasPrefix(f.Name(), ".") && strings.HasSuffix(f.Name(), ".go")
			}, 0)
			if err != nil {
				if errList, ok := err.(scanner.ErrorList); ok {
					var pos token.Position = errList[0].Pos
					compileError = &revel.Error{
						SourceType:  ".go source",
						Title:       "Go Compilation Error",
						Path:        pos.Filename,
						Description: errList[0].Msg,
						Line:        pos.Line,
						Column:      pos.Column,
						SourceLines: revel.MustReadLines(pos.Filename),
					}
<<<<<<< HEAD
=======

					errorLink := revel.Config.StringDefault("error.link", "")

					if errorLink != "" {
						compileError.SetLink(errorLink)
					}

>>>>>>> c32fd151
					return compileError
				}
				ast.Print(nil, err)
				log.Fatalf("Failed to parse dir: %s", err)
			}

			// Skip "main" packages.
			delete(pkgs, "main")

			// If there is no code in this directory, skip it.
			if len(pkgs) == 0 {
				return nil
			}

			// There should be only one package in this directory.
			if len(pkgs) > 1 {
				log.Println("Most unexpected! Multiple packages in a single directory:", pkgs)
			}

			var pkg *ast.Package
			for _, v := range pkgs {
				pkg = v
			}

			srcInfo = appendSourceInfo(srcInfo, processPackage(fset, pkgImportPath, path, pkg))
			return nil
		})
	}

	return srcInfo, compileError
}

func appendSourceInfo(srcInfo1, srcInfo2 *SourceInfo) *SourceInfo {
	if srcInfo1 == nil {
		return srcInfo2
	}

	srcInfo1.StructSpecs = append(srcInfo1.StructSpecs, srcInfo2.StructSpecs...)
	srcInfo1.InitImportPaths = append(srcInfo1.InitImportPaths, srcInfo2.InitImportPaths...)
	for k, v := range srcInfo2.ValidationKeys {
		if _, ok := srcInfo1.ValidationKeys[k]; ok {
			log.Println("Key conflict when scanning validation calls:", k)
			continue
		}
		srcInfo1.ValidationKeys[k] = v
	}
	return srcInfo1
}

func processPackage(fset *token.FileSet, pkgImportPath, pkgPath string, pkg *ast.Package) *SourceInfo {
	var (
		structSpecs     []*TypeInfo
		initImportPaths []string

		methodSpecs     = make(methodMap)
		validationKeys  = make(map[string]map[int]string)
		scanControllers = strings.HasSuffix(pkgImportPath, "/controllers") ||
			strings.Contains(pkgImportPath, "/controllers/")
		scanTests = strings.HasSuffix(pkgImportPath, "/tests") ||
			strings.Contains(pkgImportPath, "/tests/")
	)

	// For each source file in the package...
	for _, file := range pkg.Files {

		// Imports maps the package key to the full import path.
		// e.g. import "sample/app/models" => "models": "sample/app/models"
		imports := map[string]string{}

		// For each declaration in the source file...
		for _, decl := range file.Decls {
			addImports(imports, decl, pkgPath)

			if scanControllers {
				// Match and add both structs and methods
				structSpecs = appendStruct(structSpecs, pkgImportPath, pkg, decl, imports, fset)
				appendAction(fset, methodSpecs, decl, pkgImportPath, pkg.Name, imports)
			} else if scanTests {
				structSpecs = appendStruct(structSpecs, pkgImportPath, pkg, decl, imports, fset)
			}

			// If this is a func...
			if funcDecl, ok := decl.(*ast.FuncDecl); ok {
				// Scan it for validation calls
				lineKeys := getValidationKeys(fset, funcDecl, imports)
				if len(lineKeys) > 0 {
					validationKeys[pkgImportPath+"."+getFuncName(funcDecl)] = lineKeys
				}

				// Check if it's an init function.
				if funcDecl.Name.Name == "init" {
					initImportPaths = []string{pkgImportPath}
				}
			}
		}
	}

	// Add the method specs to the struct specs.
	for _, spec := range structSpecs {
		spec.MethodSpecs = methodSpecs[spec.StructName]
	}

	return &SourceInfo{
		StructSpecs:     structSpecs,
		ValidationKeys:  validationKeys,
		InitImportPaths: initImportPaths,
	}
}

// getFuncName returns a name for this func or method declaration.
// e.g. "(*Application).SayHello" for a method, "SayHello" for a func.
func getFuncName(funcDecl *ast.FuncDecl) string {
	prefix := ""
	if funcDecl.Recv != nil {
		recvType := funcDecl.Recv.List[0].Type
		if recvStarType, ok := recvType.(*ast.StarExpr); ok {
			prefix = "(*" + recvStarType.X.(*ast.Ident).Name + ")"
		} else {
			prefix = recvType.(*ast.Ident).Name
		}
		prefix += "."
	}
	return prefix + funcDecl.Name.Name
}

func addImports(imports map[string]string, decl ast.Decl, srcDir string) {
	genDecl, ok := decl.(*ast.GenDecl)
	if !ok {
		return
	}

	if genDecl.Tok != token.IMPORT {
		return
	}

	for _, spec := range genDecl.Specs {
		importSpec := spec.(*ast.ImportSpec)
		var pkgAlias string
		if importSpec.Name != nil {
			pkgAlias = importSpec.Name.Name
			if pkgAlias == "_" {
				continue
			}
		}
		quotedPath := importSpec.Path.Value           // e.g. "\"sample/app/models\""
		fullPath := quotedPath[1 : len(quotedPath)-1] // Remove the quotes

		// If the package was not aliased (common case), we have to import it
		// to see what the package name is.
		// TODO: Can improve performance here a lot:
		// 1. Do not import everything over and over again.  Keep a cache.
		// 2. Exempt the standard library; their directories always match the package name.
		// 3. Can use build.FindOnly and then use parser.ParseDir with mode PackageClauseOnly
		if pkgAlias == "" {
			pkg, err := build.Import(fullPath, srcDir, 0)
			if err != nil {
				// We expect this to happen for apps using reverse routing (since we
				// have not yet generated the routes).  Don't log that.
				if !strings.HasSuffix(fullPath, "/app/routes") {
					revel.TRACE.Println("Could not find import:", fullPath)
				}
				continue
			}
			pkgAlias = pkg.Name
		}

		imports[pkgAlias] = fullPath
	}
}

// If this Decl is a struct type definition, it is summarized and added to specs.
// Else, specs is returned unchanged.
func appendStruct(specs []*TypeInfo, pkgImportPath string, pkg *ast.Package, decl ast.Decl, imports map[string]string, fset *token.FileSet) []*TypeInfo {
	// Filter out non-Struct type declarations.
	spec, found := getStructTypeDecl(decl, fset)
	if !found {
		return specs
	}
	structType := spec.Type.(*ast.StructType)

	// At this point we know it's a type declaration for a struct.
	// Fill in the rest of the info by diving into the fields.
	// Add it provisionally to the Controller list -- it's later filtered using field info.
	controllerSpec := &TypeInfo{
		StructName:  spec.Name.Name,
		ImportPath:  pkgImportPath,
		PackageName: pkg.Name,
	}

	for _, field := range structType.Fields.List {
		// If field.Names is set, it's not an embedded type.
		if field.Names != nil {
			continue
		}

		// A direct "sub-type" has an ast.Field as either:
		//   Ident { "AppController" }
		//   SelectorExpr { "rev", "Controller" }
		// Additionally, that can be wrapped by StarExprs.
		fieldType := field.Type
		pkgName, typeName := func() (string, string) {
			// Drill through any StarExprs.
			for {
				if starExpr, ok := fieldType.(*ast.StarExpr); ok {
					fieldType = starExpr.X
					continue
				}
				break
			}

			// If the embedded type is in the same package, it's an Ident.
			if ident, ok := fieldType.(*ast.Ident); ok {
				return "", ident.Name
			}

			if selectorExpr, ok := fieldType.(*ast.SelectorExpr); ok {
				if pkgIdent, ok := selectorExpr.X.(*ast.Ident); ok {
					return pkgIdent.Name, selectorExpr.Sel.Name
				}
			}
			return "", ""
		}()

		// If a typename wasn't found, skip it.
		if typeName == "" {
			continue
		}

		// Find the import path for this type.
		// If it was referenced without a package name, use the current package import path.
		// Else, look up the package's import path by name.
		var importPath string
		if pkgName == "" {
			importPath = pkgImportPath
		} else {
			var ok bool
			if importPath, ok = imports[pkgName]; !ok {
				log.Print("Failed to find import path for ", pkgName, ".", typeName)
				continue
			}
		}

		controllerSpec.embeddedTypes = append(controllerSpec.embeddedTypes, &embeddedTypeName{
			ImportPath: importPath,
			StructName: typeName,
		})
	}

	return append(specs, controllerSpec)
}

// If decl is a Method declaration, it is summarized and added to the array
// underneath its receiver type.
// e.g. "Login" => {MethodSpec, MethodSpec, ..}
func appendAction(fset *token.FileSet, mm methodMap, decl ast.Decl, pkgImportPath, pkgName string, imports map[string]string) {
	// Func declaration?
	funcDecl, ok := decl.(*ast.FuncDecl)
	if !ok {
		return
	}

	// Have a receiver?
	if funcDecl.Recv == nil {
		return
	}

	// Is it public?
	if !funcDecl.Name.IsExported() {
		return
	}

	// Does it return a Result?
	if funcDecl.Type.Results == nil || len(funcDecl.Type.Results.List) != 1 {
		return
	}
	selExpr, ok := funcDecl.Type.Results.List[0].Type.(*ast.SelectorExpr)
	if !ok {
		return
	}
	if selExpr.Sel.Name != "Result" {
		return
	}
	if pkgIdent, ok := selExpr.X.(*ast.Ident); !ok || imports[pkgIdent.Name] != revel.REVEL_IMPORT_PATH {
		return
	}

	method := &MethodSpec{
		Name: funcDecl.Name.Name,
	}

	// Add a description of the arguments to the method.
	for _, field := range funcDecl.Type.Params.List {
		for _, name := range field.Names {
			var importPath string
			typeExpr := NewTypeExpr(pkgName, field.Type)
			if !typeExpr.Valid {
				return // We didn't understand one of the args.  Ignore this action. (Already logged)
			}
			if typeExpr.PkgName != "" {
				var ok bool
				if importPath, ok = imports[typeExpr.PkgName]; !ok {
					log.Println("Failed to find import for arg of type:", typeExpr.TypeName(""))
				}
			}
			method.Args = append(method.Args, &MethodArg{
				Name:       name.Name,
				TypeExpr:   typeExpr,
				ImportPath: importPath,
			})
		}
	}

	// Add a description of the calls to Render from the method.
	// Inspect every node (e.g. always return true).
	method.RenderCalls = []*methodCall{}
	ast.Inspect(funcDecl.Body, func(node ast.Node) bool {
		// Is it a function call?
		callExpr, ok := node.(*ast.CallExpr)
		if !ok {
			return true
		}

		// Is it calling (*Controller).Render?
		selExpr, ok := callExpr.Fun.(*ast.SelectorExpr)
		if !ok {
			return true
		}

		// The type of the receiver is not easily available, so just store every
		// call to any method called Render.
		if selExpr.Sel.Name != "Render" {
			return true
		}

		// Add this call's args to the renderArgs.
		pos := fset.Position(callExpr.Rparen)
		methodCall := &methodCall{
			Line:  pos.Line,
			Names: []string{},
		}
		for _, arg := range callExpr.Args {
			argIdent, ok := arg.(*ast.Ident)
			if !ok {
				continue
			}
			methodCall.Names = append(methodCall.Names, argIdent.Name)
		}
		method.RenderCalls = append(method.RenderCalls, methodCall)
		return true
	})

	var recvTypeName string
	var recvType ast.Expr = funcDecl.Recv.List[0].Type
	if recvStarType, ok := recvType.(*ast.StarExpr); ok {
		recvTypeName = recvStarType.X.(*ast.Ident).Name
	} else {
		recvTypeName = recvType.(*ast.Ident).Name
	}

	mm[recvTypeName] = append(mm[recvTypeName], method)
}

// Scan app source code for calls to X.Y(), where X is of type *Validation.
//
// Recognize these scenarios:
// - "Y" = "Validation" and is a member of the receiver.
//   (The common case for inline validation)
// - "X" is passed in to the func as a parameter.
//   (For structs implementing Validated)
//
// The line number to which a validation call is attributed is that of the
// surrounding ExprStmt.  This is so that it matches what runtime.Callers()
// reports.
//
// The end result is that we can set the default validation key for each call to
// be the same as the local variable.
func getValidationKeys(fset *token.FileSet, funcDecl *ast.FuncDecl, imports map[string]string) map[int]string {
	var (
		lineKeys = make(map[int]string)

		// Check the func parameters and the receiver's members for the *revel.Validation type.
		validationParam = getValidationParameter(funcDecl, imports)
	)

	ast.Inspect(funcDecl.Body, func(node ast.Node) bool {
		// e.g. c.Validation.Required(arg) or v.Required(arg)
		callExpr, ok := node.(*ast.CallExpr)
		if !ok {
			return true
		}

		// e.g. c.Validation.Required or v.Required
		funcSelector, ok := callExpr.Fun.(*ast.SelectorExpr)
		if !ok {
			return true
		}

		switch x := funcSelector.X.(type) {
		case *ast.SelectorExpr: // e.g. c.Validation
			if x.Sel.Name != "Validation" {
				return true
			}

		case *ast.Ident: // e.g. v
			if validationParam == nil || x.Obj != validationParam {
				return true
			}

		default:
			return true
		}

		if len(callExpr.Args) == 0 {
			return true
		}

		// Given the validation expression, extract the key.
		key := callExpr.Args[0]
		switch expr := key.(type) {
		case *ast.BinaryExpr:
			// If the argument is a binary expression, take the first expression.
			// (e.g. c.Validation.Required(myName != ""))
			key = expr.X
		case *ast.UnaryExpr:
			// If the argument is a unary expression, drill in.
			// (e.g. c.Validation.Required(!myBool)
			key = expr.X
		case *ast.BasicLit:
			// If it's a literal, skip it.
			return true
		}

		if typeExpr := NewTypeExpr("", key); typeExpr.Valid {
			lineKeys[fset.Position(callExpr.End()).Line] = typeExpr.TypeName("")
		}
		return true
	})

	return lineKeys
}

// Check to see if there is a *revel.Validation as an argument.
func getValidationParameter(funcDecl *ast.FuncDecl, imports map[string]string) *ast.Object {
	for _, field := range funcDecl.Type.Params.List {
		starExpr, ok := field.Type.(*ast.StarExpr) // e.g. *revel.Validation
		if !ok {
			continue
		}

		selExpr, ok := starExpr.X.(*ast.SelectorExpr) // e.g. revel.Validation
		if !ok {
			continue
		}

		xIdent, ok := selExpr.X.(*ast.Ident) // e.g. rev
		if !ok {
			continue
		}

		if selExpr.Sel.Name == "Validation" && imports[xIdent.Name] == revel.REVEL_IMPORT_PATH {
			return field.Names[0].Obj
		}
	}
	return nil
}

func (s *TypeInfo) String() string {
	return s.ImportPath + "." + s.StructName
}

func (s *embeddedTypeName) String() string {
	return s.ImportPath + "." + s.StructName
}

// getStructTypeDecl checks if the given decl is a type declaration for a
// struct.  If so, the TypeSpec is returned.
func getStructTypeDecl(decl ast.Decl, fset *token.FileSet) (spec *ast.TypeSpec, found bool) {
	genDecl, ok := decl.(*ast.GenDecl)
	if !ok {
		return
	}

	if genDecl.Tok != token.TYPE {
		return
	}

	if len(genDecl.Specs) == 0 {
		revel.WARN.Printf("Surprising: %s:%d Decl contains no specifications", fset.Position(decl.Pos()).Filename, fset.Position(decl.Pos()).Line)
		return
	}

	spec = genDecl.Specs[0].(*ast.TypeSpec)
	_, found = spec.Type.(*ast.StructType)

	return
}

// TypesThatEmbed returns all types that (directly or indirectly) embed the
// target type, which must be a fully qualified type name,
// e.g. "github.com/revel/revel.Controller"
func (s *SourceInfo) TypesThatEmbed(targetType string) (filtered []*TypeInfo) {
	// Do a search in the "embedded type graph", starting with the target type.
	var (
		nodeQueue = []string{targetType}
		processed []string
	)
	for len(nodeQueue) > 0 {
		controllerSimpleName := nodeQueue[0]
		nodeQueue = nodeQueue[1:]
		processed = append(processed, controllerSimpleName)

		// Look through all known structs.
		for _, spec := range s.StructSpecs {
			// If this one has been processed or is already in nodeQueue, then skip it.
			if revel.ContainsString(processed, spec.String()) ||
				revel.ContainsString(nodeQueue, spec.String()) {
				continue
			}

			// Look through the embedded types to see if the current type is among them.
			for _, embeddedType := range spec.embeddedTypes {

				// If so, add this type's simple name to the nodeQueue, and its spec to
				// the filtered list.
				if controllerSimpleName == embeddedType.String() {
					nodeQueue = append(nodeQueue, spec.String())
					filtered = append(filtered, spec)
					break
				}
			}
		}
	}
	return
}

func (s *SourceInfo) ControllerSpecs() []*TypeInfo {
	if s.controllerSpecs == nil {
		s.controllerSpecs = s.TypesThatEmbed(revel.REVEL_IMPORT_PATH + ".Controller")
	}
	return s.controllerSpecs
}

func (s *SourceInfo) TestSuites() []*TypeInfo {
	if s.testSuites == nil {
		s.testSuites = s.TypesThatEmbed(revel.REVEL_IMPORT_PATH + ".TestSuite")
	}
	return s.testSuites
}

// TypeExpr provides a type name that may be rewritten to use a package name.
type TypeExpr struct {
	Expr     string // The unqualified type expression, e.g. "[]*MyType"
	PkgName  string // The default package idenifier
	pkgIndex int    // The index where the package identifier should be inserted.
	Valid    bool
}

// TypeName returns the fully-qualified type name for this expression.
// The caller may optionally specify a package name to override the default.
func (e TypeExpr) TypeName(pkgOverride string) string {
	pkgName := revel.FirstNonEmpty(pkgOverride, e.PkgName)
	if pkgName == "" {
		return e.Expr
	}
	return e.Expr[:e.pkgIndex] + pkgName + "." + e.Expr[e.pkgIndex:]
}

// This returns the syntactic expression for referencing this type in Go.
func NewTypeExpr(pkgName string, expr ast.Expr) TypeExpr {
	switch t := expr.(type) {
	case *ast.Ident:
		if IsBuiltinType(t.Name) {
			pkgName = ""
		}
		return TypeExpr{t.Name, pkgName, 0, true}
	case *ast.SelectorExpr:
		e := NewTypeExpr(pkgName, t.X)
		return TypeExpr{t.Sel.Name, e.Expr, 0, e.Valid}
	case *ast.StarExpr:
		e := NewTypeExpr(pkgName, t.X)
		return TypeExpr{"*" + e.Expr, e.PkgName, e.pkgIndex + 1, e.Valid}
	case *ast.ArrayType:
		e := NewTypeExpr(pkgName, t.Elt)
		return TypeExpr{"[]" + e.Expr, e.PkgName, e.pkgIndex + 2, e.Valid}
	case *ast.Ellipsis:
		e := NewTypeExpr(pkgName, t.Elt)
		return TypeExpr{"[]" + e.Expr, e.PkgName, e.pkgIndex + 2, e.Valid}
	default:
		log.Println("Failed to generate name for field. Make sure the field name is valid.")
	}
	return TypeExpr{Valid: false}
}

var _BUILTIN_TYPES = map[string]struct{}{
	"bool":       struct{}{},
	"byte":       struct{}{},
	"complex128": struct{}{},
	"complex64":  struct{}{},
	"error":      struct{}{},
	"float32":    struct{}{},
	"float64":    struct{}{},
	"int":        struct{}{},
	"int16":      struct{}{},
	"int32":      struct{}{},
	"int64":      struct{}{},
	"int8":       struct{}{},
	"rune":       struct{}{},
	"string":     struct{}{},
	"uint":       struct{}{},
	"uint16":     struct{}{},
	"uint32":     struct{}{},
	"uint64":     struct{}{},
	"uint8":      struct{}{},
	"uintptr":    struct{}{},
}

func IsBuiltinType(name string) bool {
	_, ok := _BUILTIN_TYPES[name]
	return ok
}

func importPathFromPath(root string) string {
	for _, gopath := range filepath.SplitList(build.Default.GOPATH) {
		srcPath := filepath.Join(gopath, "src")
		if strings.HasPrefix(root, srcPath) {
			return filepath.ToSlash(root[len(srcPath)+1:])
		}
	}

	srcPath := filepath.Join(build.Default.GOROOT, "src", "pkg")
	if strings.HasPrefix(root, srcPath) {
		revel.WARN.Println("Code path should be in GOPATH, but is in GOROOT:", root)
		return filepath.ToSlash(root[len(srcPath)+1:])
	}

	revel.ERROR.Println("Unexpected! Code path is not in GOPATH:", root)
	return ""
}<|MERGE_RESOLUTION|>--- conflicted
+++ resolved
@@ -130,8 +130,6 @@
 						Column:      pos.Column,
 						SourceLines: revel.MustReadLines(pos.Filename),
 					}
-<<<<<<< HEAD
-=======
 
 					errorLink := revel.Config.StringDefault("error.link", "")
 
@@ -139,7 +137,6 @@
 						compileError.SetLink(errorLink)
 					}
 
->>>>>>> c32fd151
 					return compileError
 				}
 				ast.Print(nil, err)
